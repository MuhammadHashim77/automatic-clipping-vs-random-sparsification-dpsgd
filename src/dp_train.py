import torch
import torch.nn as nn
import torch.optim as optim
from torch.utils.data import DataLoader
from opacus import PrivacyEngine
from opacus.validators import ModuleValidator
import matplotlib.pyplot as plt
import numpy as np
from pathlib import Path
import json
from typing import Dict, List, Tuple
from tqdm import tqdm

from .models import build_unet
from .dataset import PneumoDataset
from .metrics import dice

<<<<<<< HEAD
class DPLitSeg(L.LightningModule):
    def __init__(
        self,
        lr: float = 1e-3,
        noise_multiplier: float = 1.0,
        max_grad_norm: float = 1.0,
        use_automatic_clipping: bool = True,
        target_epsilon: float = 8.0,
        target_delta: float = 1e-5,
        batch_size: int = 8,
        epochs: int = 30,
        dataset_size: int = 1000,
        num_groups: int = 32
    ):
        super().__init__()
        self.save_hyperparameters()
        
        # Build model with GroupNorm
        self.net = build_unet(num_groups=num_groups)
        
        # Validate model for DP
        self.net = ModuleValidator.fix(self.net)
        errors = ModuleValidator.validate(self.net, strict=True)
        if len(errors) > 0:
            raise ValueError(f"Model validation failed: {errors}")
            
        self.loss_fn = nn.BCEWithLogitsLoss()
        
        # Privacy parameters
        self.noise_multiplier = noise_multiplier
        self.max_grad_norm = max_grad_norm
        self.use_automatic_clipping = use_automatic_clipping
        self.target_epsilon = target_epsilon
        self.target_delta = target_delta
=======
def train_epoch(
    model: nn.Module,
    train_loader: DataLoader,
    optimizer: optim.Optimizer,
    loss_fn: nn.Module,
    device: torch.device
) -> Dict[str, float]:
    model.train()
    total_loss = 0
    total_dice = 0
    
    for batch in tqdm(train_loader, desc="Training"):
        img, mask = [b.to(device) for b in batch]
>>>>>>> 2e7892cc
        
        optimizer.zero_grad()
        logits = model(img)
        loss = loss_fn(logits, mask)
        loss.backward()
        optimizer.step()
        
        total_loss += loss.item()
        total_dice += dice(logits, mask).item()
    
    return {
        'loss': total_loss / len(train_loader),
        'dice': total_dice / len(train_loader)
    }

def validate(
    model: nn.Module,
    val_loader: DataLoader,
    loss_fn: nn.Module,
    device: torch.device
) -> Dict[str, float]:
    model.eval()
    total_loss = 0
    total_dice = 0
    
    with torch.no_grad():
        for batch in tqdm(val_loader, desc="Validation"):
            img, mask = [b.to(device) for b in batch]
            logits = model(img)
            loss = loss_fn(logits, mask)
            
            total_loss += loss.item()
            total_dice += dice(logits, mask).item()
    
    return {
        'loss': total_loss / len(val_loader),
        'dice': total_dice / len(val_loader)
    }

def run_dp_training(
    batch_size: int = 8,
    epochs: int = 30,
    noise_multiplier: float = 1.0,
    max_grad_norm: float = 1.0,
    use_automatic_clipping: bool = True,
    target_epsilon: float = 8.0,
    target_delta: float = 1e-5,
    train_dataset=None,
    val_dataset=None,
    num_workers: int = 4,
    output_dir: str = "outputs/dp_training",
    num_groups: int = 32
):
    if train_dataset is None:
        train_dataset = PneumoDataset("data/train-rle.csv", "data/images", "train")
    if val_dataset is None:
        val_dataset = PneumoDataset("data/train-rle.csv", "data/images", "val")

    # Create output directory
    output_path = Path(output_dir)
    output_path.mkdir(parents=True, exist_ok=True)

<<<<<<< HEAD
    # Initialize model
    model = DPLitSeg(
        noise_multiplier=noise_multiplier,
        max_grad_norm=max_grad_norm,
        use_automatic_clipping=use_automatic_clipping,
        target_epsilon=target_epsilon,
        target_delta=target_delta,
        batch_size=batch_size,
        epochs=epochs,
        dataset_size=len(train_dataset),
        num_groups=num_groups
    )

=======
    # Set device
    device = torch.device("cuda" if torch.cuda.is_available() else "cpu")

    # Initialize model
    model = build_unet().to(device)
    loss_fn = nn.BCEWithLogitsLoss()

>>>>>>> 2e7892cc
    # Create data loaders
    train_loader = DataLoader(
        train_dataset,
        batch_size=batch_size,
        shuffle=True,
        num_workers=num_workers
    )
    val_loader = DataLoader(
        val_dataset,
        batch_size=batch_size,
        shuffle=False,
        num_workers=num_workers
    )

<<<<<<< HEAD
    # Initialize privacy engine
    privacy_engine = PrivacyEngine(
        model,
        batch_size=batch_size,
        sample_size=len(train_dataset),
        alphas=[1 + x / 10.0 for x in range(1, 100)] + list(range(12, 64)),
=======
    # Initialize optimizer
    optimizer = optim.Adam(model.parameters(), lr=1e-3)

    # Initialize privacy engine
    privacy_engine = PrivacyEngine()
    model, optimizer, train_loader = privacy_engine.make_private(
        module=model,
        optimizer=optimizer,
        data_loader=train_loader,
>>>>>>> 2e7892cc
        noise_multiplier=noise_multiplier,
        max_grad_norm=max_grad_norm,
        automatic_clipping=use_automatic_clipping
    )
    privacy_engine.attach(model)

    # Training loop
    metrics = {
        'train_metrics': [],
        'val_metrics': [],
        'privacy_metrics': []
    }

    for epoch in range(epochs):
        print(f"\nEpoch {epoch+1}/{epochs}")
        
        # Train
        train_metrics = train_epoch(model, train_loader, optimizer, loss_fn, device)
        
        # Validate
        val_metrics = validate(model, val_loader, loss_fn, device)
        
        # Record metrics
        epoch_metrics = {
            'epoch': epoch,
            'train_loss': train_metrics['loss'],
            'train_dice': train_metrics['dice'],
            'val_loss': val_metrics['loss'],
            'val_dice': val_metrics['dice']
        }
        metrics['train_metrics'].append(epoch_metrics)
        
        # Print progress
        print(f"Train Loss: {train_metrics['loss']:.4f}, Train Dice: {train_metrics['dice']:.4f}")
        print(f"Val Loss: {val_metrics['loss']:.4f}, Val Dice: {val_metrics['dice']:.4f}")

    # Save metrics
    with open(output_path / 'metrics.json', 'w') as f:
        json.dump(metrics, f)

    return model, metrics

def plot_metrics(metrics: Dict, output_dir: str):
    """Plot training metrics."""
    output_path = Path(output_dir)
    
    # Plot accuracy metrics
    plt.figure(figsize=(10, 6))
    epochs = [m['epoch'] for m in metrics['train_metrics']]
    train_dice = [m['train_dice'] for m in metrics['train_metrics']]
    val_dice = [m['val_dice'] for m in metrics['train_metrics']]
    
    plt.plot(epochs, train_dice, label='Train Dice')
    plt.plot(epochs, val_dice, label='Validation Dice')
    plt.xlabel('Epoch')
    plt.ylabel('Dice Coefficient')
    plt.title('Training and Validation Dice Coefficient')
    plt.legend()
    plt.grid(True)
    plt.savefig(output_path / 'accuracy_metrics.png')
    plt.close()

def run_comparison_experiment(
    batch_size: int = 8,
    epochs: int = 30,
    noise_multiplier: float = 1.0,
    max_grad_norm: float = 1.0,
    target_epsilon: float = 8.0,
    target_delta: float = 1e-5,
    train_dataset=None,
    val_dataset=None,
    num_workers: int = 4,
    num_groups: int = 32
):
    """Run comparison between RS and Automatic Clipping."""
    # Run with Random Sparsification
    rs_model, rs_metrics = run_dp_training(
        batch_size=batch_size,
        epochs=epochs,
        noise_multiplier=noise_multiplier,
        max_grad_norm=max_grad_norm,
        use_automatic_clipping=False,
        target_epsilon=target_epsilon,
        target_delta=target_delta,
        train_dataset=train_dataset,
        val_dataset=val_dataset,
        num_workers=num_workers,
        output_dir="outputs/rs_training",
        num_groups=num_groups
    )

    # Run with Automatic Clipping
    ac_model, ac_metrics = run_dp_training(
        batch_size=batch_size,
        epochs=epochs,
        noise_multiplier=noise_multiplier,
        max_grad_norm=max_grad_norm,
        use_automatic_clipping=True,
        target_epsilon=target_epsilon,
        target_delta=target_delta,
        train_dataset=train_dataset,
        val_dataset=val_dataset,
        num_workers=num_workers,
        output_dir="outputs/automatic_clipping",
        num_groups=num_groups
    )

    # Plot comparison
    plot_comparison(rs_metrics, ac_metrics, "outputs/comparison")

def plot_comparison(rs_metrics: Dict, ac_metrics: Dict, output_dir: str):
    """Plot comparison between RS and Automatic Clipping."""
    output_path = Path(output_dir)
    output_path.mkdir(parents=True, exist_ok=True)

    # Plot accuracy comparison
    plt.figure(figsize=(12, 6))
    epochs = [m['epoch'] for m in rs_metrics['train_metrics']]
    
    plt.plot(epochs, [m['val_dice'] for m in rs_metrics['train_metrics']], 
             label='RS Validation Dice', linestyle='--')
    plt.plot(epochs, [m['val_dice'] for m in ac_metrics['train_metrics']], 
             label='AC Validation Dice', linestyle='-')
    
    plt.xlabel('Epoch')
    plt.ylabel('Dice Coefficient')
    plt.title('Validation Dice Coefficient: RS vs Automatic Clipping')
    plt.legend()
    plt.grid(True)
    plt.savefig(output_path / 'accuracy_comparison.png')
    plt.close() <|MERGE_RESOLUTION|>--- conflicted
+++ resolved
@@ -15,42 +15,6 @@
 from .dataset import PneumoDataset
 from .metrics import dice
 
-<<<<<<< HEAD
-class DPLitSeg(L.LightningModule):
-    def __init__(
-        self,
-        lr: float = 1e-3,
-        noise_multiplier: float = 1.0,
-        max_grad_norm: float = 1.0,
-        use_automatic_clipping: bool = True,
-        target_epsilon: float = 8.0,
-        target_delta: float = 1e-5,
-        batch_size: int = 8,
-        epochs: int = 30,
-        dataset_size: int = 1000,
-        num_groups: int = 32
-    ):
-        super().__init__()
-        self.save_hyperparameters()
-        
-        # Build model with GroupNorm
-        self.net = build_unet(num_groups=num_groups)
-        
-        # Validate model for DP
-        self.net = ModuleValidator.fix(self.net)
-        errors = ModuleValidator.validate(self.net, strict=True)
-        if len(errors) > 0:
-            raise ValueError(f"Model validation failed: {errors}")
-            
-        self.loss_fn = nn.BCEWithLogitsLoss()
-        
-        # Privacy parameters
-        self.noise_multiplier = noise_multiplier
-        self.max_grad_norm = max_grad_norm
-        self.use_automatic_clipping = use_automatic_clipping
-        self.target_epsilon = target_epsilon
-        self.target_delta = target_delta
-=======
 def train_epoch(
     model: nn.Module,
     train_loader: DataLoader,
@@ -64,7 +28,6 @@
     
     for batch in tqdm(train_loader, desc="Training"):
         img, mask = [b.to(device) for b in batch]
->>>>>>> 2e7892cc
         
         optimizer.zero_grad()
         logits = model(img)
@@ -127,21 +90,6 @@
     output_path = Path(output_dir)
     output_path.mkdir(parents=True, exist_ok=True)
 
-<<<<<<< HEAD
-    # Initialize model
-    model = DPLitSeg(
-        noise_multiplier=noise_multiplier,
-        max_grad_norm=max_grad_norm,
-        use_automatic_clipping=use_automatic_clipping,
-        target_epsilon=target_epsilon,
-        target_delta=target_delta,
-        batch_size=batch_size,
-        epochs=epochs,
-        dataset_size=len(train_dataset),
-        num_groups=num_groups
-    )
-
-=======
     # Set device
     device = torch.device("cuda" if torch.cuda.is_available() else "cpu")
 
@@ -149,7 +97,6 @@
     model = build_unet().to(device)
     loss_fn = nn.BCEWithLogitsLoss()
 
->>>>>>> 2e7892cc
     # Create data loaders
     train_loader = DataLoader(
         train_dataset,
@@ -164,16 +111,10 @@
         num_workers=num_workers
     )
 
-<<<<<<< HEAD
-    # Initialize privacy engine
-    privacy_engine = PrivacyEngine(
-        model,
-        batch_size=batch_size,
-        sample_size=len(train_dataset),
-        alphas=[1 + x / 10.0 for x in range(1, 100)] + list(range(12, 64)),
-=======
     # Initialize optimizer
-    optimizer = optim.Adam(model.parameters(), lr=1e-3)
+    optimizer = torch.optim.SGD(
+        model.parameters(), lr=5e-4, weight_decay=1e-4
+    )
 
     # Initialize privacy engine
     privacy_engine = PrivacyEngine()
@@ -181,12 +122,10 @@
         module=model,
         optimizer=optimizer,
         data_loader=train_loader,
->>>>>>> 2e7892cc
         noise_multiplier=noise_multiplier,
         max_grad_norm=max_grad_norm,
-        automatic_clipping=use_automatic_clipping
-    )
-    privacy_engine.attach(model)
+        clipping="per_layer"
+    )
 
     # Training loop
     metrics = {
